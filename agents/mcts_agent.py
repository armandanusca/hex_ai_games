--- conflicted
+++ resolved
@@ -162,11 +162,7 @@
 
         # Performance measures
         num_rollouts, node_count, run_time = self.agent.statistics()
-<<<<<<< HEAD
-        print(f'HELLO THIS IS RAVE: {num_rollouts}, {node_count}, {run_time}')
-=======
         print(num_rollouts, node_count, run_time)
->>>>>>> 7b952cb8
 
         move = self.agent.best_move()
         print("Best move suggested: ", move)
